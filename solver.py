--- conflicted
+++ resolved
@@ -76,18 +76,8 @@
                 if nparams == 1:
                     ax1 = fig.add_subplot(1,nvars_model,i+1)
                     if title!=None:
-<<<<<<< HEAD
-                        plt.title(title)
-                    #fig = plt.figure()
-                    plt.scatter(self.grid.detach().numpy().reshape(-1), self.model(self.grid).detach().numpy().reshape(-1))
-                    if solution_print:
-                        plt.show()
-                    if solution_save:
-                        plt.savefig(directory)
-=======
                         ax1.set_title(title+' variable {}'.format(i))
                     ax1.scatter(self.grid.detach().numpy().reshape(-1), self.model(self.grid).detach().numpy().reshape(-1))
->>>>>>> 3423ff7b
                 else:
                     ax1 = fig.add_subplot(1,nvars_model,i+1,projection='3d')
 
@@ -98,18 +88,11 @@
                                 self.model(self.grid)[:,i].detach().numpy().reshape(-1), cmap=cm.jet, linewidth=0.2, alpha=1)
                     ax1.set_xlabel("x1")
                     ax1.set_ylabel("x2")
-<<<<<<< HEAD
-                    if solution_print:
-                        plt.show()
-                    if solution_save:
-                        plt.savefig(directory)
-=======
             if solution_print:
                 plt.show()
             if solution_save:
                 plt.savefig(directory)
             plt.close()
->>>>>>> 3423ff7b
         elif self.mode == 'mat':
             nparams = self.grid.shape[0]
 
@@ -120,10 +103,7 @@
                     plt.show()
                 if solution_save:
                     plt.savefig(directory)
-<<<<<<< HEAD
-=======
                 plt.close()
->>>>>>> 3423ff7b
             elif nparams == 2:
                 fig = plt.figure()
                 ax = fig.add_subplot(111, projection='3d')
@@ -137,10 +117,7 @@
                     plt.show()
                 if solution_save:
                     plt.savefig(directory)
-<<<<<<< HEAD
-=======
                 plt.close()
->>>>>>> 3423ff7b
 
 
     def solve(self, lambda_bound=10, verbose=False, learning_rate=1e-4, eps=1e-5, tmin=1000,
