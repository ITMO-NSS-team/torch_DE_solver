
import torch
import numpy as np
import matplotlib.pyplot as plt
from matplotlib import cm
from cache import Model_prepare

def grid_format_prepare(coord_list, mode='NN'):
    if type(coord_list)==torch.Tensor:
        print('Grid is a tensor, assuming old format, no action performed')
        return coord_list
    if mode=='NN':
        if len(coord_list)==1:
            coord_list=torch.tensor(coord_list)
            grid=coord_list.reshape(-1,1).float()
        else:
            coord_list_tensor=[]
            for item in coord_list:
                if isinstance(item,(np.ndarray)):
                    coord_list_tensor.append(torch.from_numpy(item))
                else:
                    coord_list_tensor.append(item)
            grid=torch.cartesian_prod(*coord_list_tensor).float()
    elif mode=='mat':
        grid = np.meshgrid(*coord_list)
        grid = torch.tensor(grid)
    return grid

class Solver(Model_prepare):
    def __init__(self, grid, equal_cls, model, mode):
        super().__init__(grid, equal_cls, model, mode)


    def optimizer_choice(self, optimizer, learning_rate):
        if optimizer=='Adam':
            if self.mode =='NN' or self.mode == 'autograd':
                optimizer = torch.optim.Adam(self.model.parameters(), lr=learning_rate)
            elif self.mode =='mat':
                optimizer = torch.optim.Adam([self.model.requires_grad_()], lr=learning_rate)
<<<<<<< HEAD
        
        elif optimizer=='SGD':
            if self.mode =='NN' or self.mode == 'autograd':
                optimizer = torch.optim.SGD(self.model.parameters(), lr=learning_rate)
            elif self.mode =='mat':
                optimizer = torch.optim.SGD([self.model.requires_grad_()], lr=learning_rate)
        
        elif optimizer=='LBFGS':
            if self.mode =='NN' or self.mode == 'autograd':
                optimizer = torch.optim.LBFGS(self.model.parameters(), lr=learning_rate)
            elif self.mode =='mat':
                optimizer = torch.optim.LBFGS([self.model.requires_grad_()], lr=learning_rate)
        
        else:
            print('Wrong optimizer chosen, optimization was not performed')
            return self.model
        
=======
        
        elif optimizer=='SGD':
            if self.mode =='NN' or self.mode == 'autograd':
                optimizer = torch.optim.SGD(self.model.parameters(), lr=learning_rate)
            elif self.mode =='mat':
                optimizer = torch.optim.SGD([self.model.requires_grad_()], lr=learning_rate)
        
        elif optimizer=='LBFGS':
            if self.mode =='NN' or self.mode == 'autograd':
                optimizer = torch.optim.LBFGS(self.model.parameters(), lr=learning_rate)
            elif self.mode =='mat':
                optimizer = torch.optim.LBFGS([self.model.requires_grad_()], lr=learning_rate)
        
        else:
            print('Wrong optimizer chosen, optimization was not performed')
            return self.model
        
>>>>>>> 9d766e96
        return optimizer


    def solution_print(self,title=None):
        if self.mode == 'NN' or self.mode == 'autograd':
            nvars_model = self.model(self.grid).shape[-1]
            nparams = self.grid.shape[1]

            for i in range(nvars_model):
                if nparams == 1:
<<<<<<< HEAD
                    if nvars_model == 1:
                        if title!= None:
                            plt.title(title)
                        #fig = plt.figure()
                        plt.scatter(self.grid.detach().numpy().reshape(-1), self.model(self.grid).detach().numpy().reshape(-1))
                        plt.show()
                    else:
                        plt.scatter(self.grid.detach().numpy().reshape(-1), self.model(self.grid)[:,i].detach().numpy().reshape(-1))
                        plt.show()
=======
                    if title!=None:
                        plt.title(title)
                    #fig = plt.figure()
                    plt.scatter(self.grid.detach().numpy().reshape(-1), self.model(self.grid).detach().numpy().reshape(-1))
                    plt.show()
>>>>>>> 9d766e96
                else:
                    fig1 = plt.figure()
                    ax1 = fig1.add_subplot(projection='3d')

                    if title!=None:
                        ax1.set_title(title)

                    ax1.plot_trisurf(self.grid[:, 0].detach().numpy().reshape(-1), self.grid[:, 1].detach().numpy().reshape(-1),
                                self.model(self.grid)[:,i].detach().numpy().reshape(-1), cmap=cm.jet, linewidth=0.2, alpha=1)
                    ax1.set_xlabel("x1")
                    ax1.set_ylabel("x2")
                    plt.show()
        elif self.mode == 'mat':
            nparams = self.grid.shape[0]

            if nparams == 1:
                fig = plt.figure()
                plt.scatter(self.grid.reshape(-1), self.model.detach().numpy().reshape(-1))
                plt.show()
            elif nparams == 2:
                fig = plt.figure()
                ax = fig.add_subplot(111, projection='3d')
                if title!=None:
                    ax.set_title(title)
                ax.plot_trisurf(self.grid[0].reshape(-1), self.grid[1].reshape(-1),
                                self.model.reshape(-1).detach().numpy(), cmap=cm.jet, linewidth=0.2, alpha=1)
                ax.set_xlabel("x1")
                ax.set_ylabel("x2")
                plt.show()


    def solve(self, lambda_bound=10, verbose=False, learning_rate=1e-4, eps=1e-5, tmin=1000,
                            tmax=1e5,nmodels=None,name=None, abs_loss=None,
                            use_cache=True,cache_dir='../cache/',cache_verbose=False,
                            save_always=False,print_every=100,cache_model=None,
                            patience=5,loss_oscillation_window=100,no_improvement_patience=1000,
                            model_randomize_parameter=0, optimizer_mode='Adam'):
        # prepare input data to uniform format 
        r = self.create_random_fn(model_randomize_parameter)
        #  use cache if needed
        if use_cache:
            self.model, min_loss = self.cache(cache_dir=cache_dir,
                                              nmodels=nmodels,
                                              lambda_bound=lambda_bound,
                                              cache_verbose=cache_verbose,
                                              model_randomize_parameter=model_randomize_parameter,
                                              cache_model=cache_model)

        optimizer = self.optimizer_choice(optimizer_mode, learning_rate)
        

        if not use_cache:
            min_loss = self.loss_evaluation(lambda_bound=lambda_bound)   
    
        save_cache=False
<<<<<<< HEAD
    
        if min_loss >0.1 or save_always: # why 0.1?
            save_cache=True
    
    
        # standard NN stuff
        if verbose:
            print('-1 {}'.format(min_loss))
    
        t = 0
    
        last_loss=np.zeros(loss_oscillation_window)+float(min_loss)
        line=np.polyfit(range(loss_oscillation_window),last_loss,1)
    
=======
    
        if min_loss >0.1 or save_always: # why 0.1?
            save_cache=True
    
    
        # standard NN stuff
        if verbose:
            print('-1 {}'.format(min_loss))
    
        t = 0
    
        last_loss=np.zeros(loss_oscillation_window)+float(min_loss)
        line=np.polyfit(range(loss_oscillation_window),last_loss,1)
    
>>>>>>> 9d766e96

        def closure():
            nonlocal cur_loss
            optimizer.zero_grad()
            loss = self.loss_evaluation(lambda_bound=lambda_bound)
            
            loss.backward()
            cur_loss = loss.item()
            return loss
    
        stop_dings=0
        t_imp_start=0
        # to stop train proceduce we fit the line in the loss data
        #if line is flat enough 5 times, we stop the procedure
        cur_loss=min_loss
        while stop_dings<=patience:
            optimizer.step(closure)
<<<<<<< HEAD

            last_loss[t%loss_oscillation_window]=cur_loss

        
            if cur_loss<min_loss:
                min_loss=cur_loss
                t_imp_start=t

=======

            last_loss[t%loss_oscillation_window]=cur_loss

        
            if cur_loss<min_loss:
                min_loss=cur_loss
                t_imp_start=t

>>>>>>> 9d766e96

            if t%loss_oscillation_window==0:
                line=np.polyfit(range(loss_oscillation_window),last_loss,1)
                if abs(line[0]/cur_loss) < eps and t>0:
                    stop_dings+=1
                    if self.mode =='NN' or self.mode =='autograd':
                        self.model.apply(r)
                    if verbose:
                        print('Oscillation near the same loss')
                        print(t, cur_loss, line,line[0]/cur_loss, stop_dings)
                        self.solution_print(title='Iteration = ' + str(t))
        
            if (t-t_imp_start==no_improvement_patience):
                if verbose:
                    print('No improvement in '+str(no_improvement_patience)+' steps')
                    print(t, cur_loss, line,line[0]/cur_loss, stop_dings)
                    self.solution_print(title='Iteration = ' + str(t))
                t_imp_start=t
                stop_dings+=1
                if self.mode =='NN' or self.mode =='autograd':
                        self.model.apply(r)

            
            if abs_loss!=None and cur_loss<abs_loss:
                if verbose:
                    print('Absolute value of loss is lower than threshold')
                    print(t, cur_loss, line,line[0]/cur_loss, stop_dings)
                    self.solution_print(title='Iteration = ' + str(t))
                stop_dings+=1


            if print_every!=None and (t % print_every == 0) and verbose:
                print(t, cur_loss, line,line[0]/cur_loss, stop_dings)
                self.solution_print(title='Iteration = ' + str(t))

            t += 1
            if t > tmax:
                break
        if (save_cache and use_cache) or save_always:
            if self.mode=='mat':
                self.save_model_mat(cache_dir=cache_dir,name=name)
            else:
                self.save_model(self.model, self.model.state_dict(),optimizer.state_dict(),cache_dir=cache_dir,name=name)
        return self.model




<|MERGE_RESOLUTION|>--- conflicted
+++ resolved
@@ -37,8 +37,7 @@
                 optimizer = torch.optim.Adam(self.model.parameters(), lr=learning_rate)
             elif self.mode =='mat':
                 optimizer = torch.optim.Adam([self.model.requires_grad_()], lr=learning_rate)
-<<<<<<< HEAD
-        
+       
         elif optimizer=='SGD':
             if self.mode =='NN' or self.mode == 'autograd':
                 optimizer = torch.optim.SGD(self.model.parameters(), lr=learning_rate)
@@ -55,25 +54,6 @@
             print('Wrong optimizer chosen, optimization was not performed')
             return self.model
         
-=======
-        
-        elif optimizer=='SGD':
-            if self.mode =='NN' or self.mode == 'autograd':
-                optimizer = torch.optim.SGD(self.model.parameters(), lr=learning_rate)
-            elif self.mode =='mat':
-                optimizer = torch.optim.SGD([self.model.requires_grad_()], lr=learning_rate)
-        
-        elif optimizer=='LBFGS':
-            if self.mode =='NN' or self.mode == 'autograd':
-                optimizer = torch.optim.LBFGS(self.model.parameters(), lr=learning_rate)
-            elif self.mode =='mat':
-                optimizer = torch.optim.LBFGS([self.model.requires_grad_()], lr=learning_rate)
-        
-        else:
-            print('Wrong optimizer chosen, optimization was not performed')
-            return self.model
-        
->>>>>>> 9d766e96
         return optimizer
 
 
@@ -84,7 +64,6 @@
 
             for i in range(nvars_model):
                 if nparams == 1:
-<<<<<<< HEAD
                     if nvars_model == 1:
                         if title!= None:
                             plt.title(title)
@@ -94,13 +73,6 @@
                     else:
                         plt.scatter(self.grid.detach().numpy().reshape(-1), self.model(self.grid)[:,i].detach().numpy().reshape(-1))
                         plt.show()
-=======
-                    if title!=None:
-                        plt.title(title)
-                    #fig = plt.figure()
-                    plt.scatter(self.grid.detach().numpy().reshape(-1), self.model(self.grid).detach().numpy().reshape(-1))
-                    plt.show()
->>>>>>> 9d766e96
                 else:
                     fig1 = plt.figure()
                     ax1 = fig1.add_subplot(projection='3d')
@@ -156,7 +128,6 @@
             min_loss = self.loss_evaluation(lambda_bound=lambda_bound)   
     
         save_cache=False
-<<<<<<< HEAD
     
         if min_loss >0.1 or save_always: # why 0.1?
             save_cache=True
@@ -170,23 +141,6 @@
     
         last_loss=np.zeros(loss_oscillation_window)+float(min_loss)
         line=np.polyfit(range(loss_oscillation_window),last_loss,1)
-    
-=======
-    
-        if min_loss >0.1 or save_always: # why 0.1?
-            save_cache=True
-    
-    
-        # standard NN stuff
-        if verbose:
-            print('-1 {}'.format(min_loss))
-    
-        t = 0
-    
-        last_loss=np.zeros(loss_oscillation_window)+float(min_loss)
-        line=np.polyfit(range(loss_oscillation_window),last_loss,1)
-    
->>>>>>> 9d766e96
 
         def closure():
             nonlocal cur_loss
@@ -204,7 +158,6 @@
         cur_loss=min_loss
         while stop_dings<=patience:
             optimizer.step(closure)
-<<<<<<< HEAD
 
             last_loss[t%loss_oscillation_window]=cur_loss
 
@@ -213,16 +166,6 @@
                 min_loss=cur_loss
                 t_imp_start=t
 
-=======
-
-            last_loss[t%loss_oscillation_window]=cur_loss
-
-        
-            if cur_loss<min_loss:
-                min_loss=cur_loss
-                t_imp_start=t
-
->>>>>>> 9d766e96
 
             if t%loss_oscillation_window==0:
                 line=np.polyfit(range(loss_oscillation_window),last_loss,1)
