"""module for working with inerface for initialize grid, conditions and equation"""

from typing import List, Union, Dict
import torch
import numpy as np
import sys
import os

from tedeous.device import check_device
from tedeous.input_preprocessing import EquationMixin
from tedeous.data_CSG import csg_domain_difference, csg_boundary_circle


def tensor_dtype(dtype: str):
    """convert tensor to dtype format

    Args:
        dtype (str): dtype

    Returns:
        dtype: torch.dtype
    """
    if dtype == 'float32':
        dtype = torch.float32
    elif dtype == 'float64':
        dtype = torch.float64
    elif dtype == 'float16':
        dtype = torch.float16

    return dtype


class Domain():
    """class for grid building
    """

    def __init__(self, type='uniform'):
        self.type = type
        self.variable_dict = {}

    def variable(
            self,
            variable_name: str,
            variable_set: Union[List, torch.Tensor],
            n_points: Union[None, int],
            dtype: str = 'float32') -> None:
        """ determine varibles for grid building.

        Args:
            varible_name (str): varible name.
            variable_set (Union[List, torch.Tensor]): [start, stop] list for spatial variable or torch.Tensor with points for variable.
            n_points (int): number of points in discretization for variable.
            dtype (str, optional): dtype of result vector. Defaults to 'float32'.

        """
        dtype = tensor_dtype(dtype)

        if isinstance(variable_set, torch.Tensor):
            variable_tensor = check_device(variable_set)
            variable_tensor = variable_set.to(dtype)
            self.variable_dict[variable_name] = variable_tensor
        else:
            if self.type == 'uniform':
                n_points = n_points + 1
                start, end = variable_set
                variable_tensor = torch.linspace(start, end, n_points, dtype=dtype)
                self.variable_dict[variable_name] = variable_tensor

    def build(self,
              mode: str,
              removed_domains: list = None) -> torch.Tensor:
        """ building the grid for algorithm

        Args:
            mode (str): mode for equation solution, *mat, autograd, NN*

        Returns:
            torch.Tensor: resulting grid.
        """
        var_lst = list(self.variable_dict.values())
        var_lst = [i.cpu() for i in var_lst]

<<<<<<< HEAD
        grid = None

=======
>>>>>>> 9159c802
        if mode in ('autograd', 'NN'):
            if len(self.variable_dict) == 1:
                grid = check_device(var_lst[0].reshape(-1, 1))
            else:
                grid = check_device(torch.cartesian_prod(*var_lst))

                if removed_domains is not None:
                    for domain_dict in removed_domains:
                        figure_type = list(domain_dict.keys())[0]
                        geom_figure = {}
                        if figure_type == 'rectangle':
                            coords_min = domain_dict[figure_type]['coords_min']
                            coords_max = domain_dict[figure_type]['coords_max']
                            geom_figure['name'] = figure_type
                            geom_figure['coords'] = (coords_min, coords_max)
                        elif figure_type == 'circle':
                            center = domain_dict[figure_type]['center']
                            radius = domain_dict[figure_type]['radius']
                            geom_figure['name'] = figure_type
                            geom_figure['coords'] = (*center, radius)

                        grid = csg_domain_difference(grid, geom_figure)
        else:
            grid = np.meshgrid(*var_lst, indexing='ij')
            grid = check_device(torch.tensor(grid.cpu().numpy()))

<<<<<<< HEAD
        grid = check_device(torch.tensor(np.array(grid)))
=======
        grid = check_device(torch.tensor(grid.cpu().numpy()))
>>>>>>> 9159c802
        return grid


class Conditions():
    """class for adding the conditions: initial, boundary, and data.
    """

    def __init__(self):
        self.conditions_lst = []

    def dirichlet(
            self,
            bnd: Union[torch.Tensor, dict],
            value: Union[callable, torch.Tensor, float],
            var: int = 0):
        """ determine dirichlet boundary condition.

        Args:
            bnd (Union[torch.Tensor, dict]): boundary points can be torch.Tensor
            or dict with keys as coordinates names and values as coordinates values.
            value (Union[callable, torch.Tensor, float]): values at the boundary (bnd)
            if callable: value = function(bnd)
            var (int, optional): variable for system case, for single equation is 0. Defaults to 0.
        """

        self.conditions_lst.append({'bnd': bnd,
                                    'bop': None,
                                    'bval': value,
                                    'var': var,
                                    'type': 'dirichlet'})

    def operator(self,
                 bnd: Union[torch.Tensor, dict],
                 operator: dict,
                 value: Union[callable, torch.Tensor, float]):
        """ determine operator boundary condition

        Args:
            bnd (Union[torch.Tensor, dict]): boundary points can be torch.Tensor
            or dict with keys as coordinates names and values as coordinates values
            operator (dict): dictionary with opertor terms: {'operator name':{coeff, term, pow, var}}
            value (Union[callable, torch.Tensor, float]): value on the boundary (bnd).
            if callable: value = function(bnd)
        """
        try:
            var = operator[operator.keys()[0]]['var']
        except:
            var = 0
        operator = EquationMixin.equation_unify(operator)
        self.conditions_lst.append({'bnd': bnd,
                                    'bop': operator,
                                    'bval': value,
                                    'var': var,
                                    'type': 'operator'})

    def periodic(self,
                 bnd: Union[List[torch.Tensor], List[dict]],
                 operator: dict = None,
                 var: int = 0):
        """Periodic can be: periodic dirichlet (example u(x,t)=u(-x,t))
        if form with bnd and var for system case.
        or periodic operator (example du(x,t)/dx=du(-x,t)/dx)
        in form with bnd and operator.
        Parameter 'bnd' is list: [b_coord1:torch.Tensor, b_coord2:torch.Tensor,..] or
        bnd = [{'x': 1, 't': [0,1]},{'x': -1, 't':[0,1]}]

        Args:
            bnd (Union[List[torch.Tensor], List[dict]]): list with dicionaries or torch.Tensors
            operator (dict, optional): operator dict. Defaults to None.
            var (int, optional): variable for system case and periodic dirichlet. Defaults to 0.
        """
        value = torch.tensor([0.])
        if operator is None:
            self.conditions_lst.append({'bnd': bnd,
                                        'bop': operator,
                                        'bval': value,
                                        'var': var,
                                        'type': 'periodic'})
        else:
            try:
                var = operator[operator.keys()[0]]['var']
            except:
                var = 0
            operator = EquationMixin.equation_unify(operator)
            self.conditions_lst.append({'bnd': bnd,
                                        'bop': operator,
                                        'bval': value,
                                        'var': var,
                                        'type': 'periodic'})

    def robin(self,
              bnd: Union[torch.Tensor, dict],
              value: Union[callable, torch.Tensor, float],
              operator: Dict = None,
              var: int = 0):
        """Determine Robin boundary condition.

        Args:
            bnd: Boundary points (torch.Tensor or dict).
            value: Right-hand side value (callable, Tensor, or float).
            operator: operator dict. Defaults to None.
            var: Variable index for systems of equations (default: 0).
        """

        operator = EquationMixin.equation_unify(operator)
        self.conditions_lst.append({'bnd': bnd,
                                    'bop': operator,
                                    'bval': value,
                                    'var': var,
                                    'type': 'robin'})

    def data(
            self,
            bnd: Union[torch.Tensor, dict],
            operator: Union[dict, None],
            value: torch.Tensor,
            var: int = 0):
        """ conditions for available solution data

        Args:
            bnd (Union[torch.Tensor, dict]): boundary points can be torch.Tensor
            or dict with keys as coordinates names and values as coordinates values
            operator (Union[dict, None]): dictionary with opertor terms: {'operator name':{coeff, term, pow, var}}
            value (Union[torch.Tensor, float]): values at the boundary (bnd)
            var (int, optional): variable for system case and periodic dirichlet. Defaults to 0.
        """
        if operator is not None:
            operator = EquationMixin.equation_unify(operator)
        self.conditions_lst.append({'bnd': bnd,
                                    'bop': operator,
                                    'bval': value,
                                    'var': var,
                                    'type': 'data'})

    def _bnd_grid(self,
                  bnd: Union[torch.Tensor, dict],
                  variable_dict: dict,
                  dtype) -> torch.Tensor:
        """ build subgrid for every condition.

        Args:
            bnd (Union[torch.Tensor, dict]):oundary points can be torch.Tensor
            or dict with keys as coordinates names and values as coordinates values
            variable_dict (dict): dictionary with torch.Tensors for each domain variable
            dtype (dtype): dtype

        Returns:
            torch.Tensor: subgrid for boundary cond-s.
        """

        dtype = variable_dict[list(variable_dict.keys())[0]].dtype

        coords = [variable_dict[var] for var in variable_dict.keys()]
        grid = torch.cartesian_prod(*coords)

        if isinstance(bnd, torch.Tensor):
            bnd_grid = bnd.to(dtype)
        else:
            var_lst = []

            if list(bnd.keys())[0] == 'circle':
                result = csg_boundary_circle(grid, bnd['circle'])
                return result

            for var in variable_dict.keys():
                if isinstance(bnd[var], torch.Tensor):
                    var_lst.append(check_device(bnd[var]).to(dtype))
                elif isinstance(bnd[var], (float, int)):
                    var_lst.append(check_device(torch.tensor([bnd[var]])).to(dtype))
                elif isinstance(bnd[var], list):
                    lower_bnd = bnd[var][0]
                    upper_bnd = bnd[var][1]
                    grid_var = variable_dict[var]
                    bnd_var = grid_var[(grid_var >= lower_bnd) & (grid_var <= upper_bnd)]
                    var_lst.append(check_device(bnd_var).to(dtype))
            bnd_grid = torch.cartesian_prod(*var_lst).to(dtype)
        if len(bnd_grid.shape) == 1:
            bnd_grid = bnd_grid.reshape(-1, 1)
        return bnd_grid

    def build(self,
              variable_dict: dict) -> List[dict]:
        """ preprocessing of initial boundaries data.

        Args:
            variable_dict (dict): dictionary with torch.Tensors for each domain variable

        Returns:
            List[dict]: list with dicts (where is all info obaut bconds)
        """
        if self.conditions_lst == []:
            return None

        try:
            dtype = variable_dict[list(variable_dict.keys())[0]].dtype
        except:
            dtype = variable_dict[list(variable_dict.keys())[0]][0].dtype  # if periodic

        for cond in self.conditions_lst:
            if cond['type'] == 'periodic':
                cond_lst = []
                for bnd in cond['bnd']:
                    cond_lst.append(self._bnd_grid(bnd, variable_dict, dtype))
                cond['bnd'] = cond_lst
            else:
                cond['bnd'] = self._bnd_grid(cond['bnd'], variable_dict, dtype)

            if isinstance(cond['bval'], torch.Tensor):
                cond['bval'] = check_device(cond['bval']).to(dtype)
            elif isinstance(cond['bval'], (float, int)):
                cond['bval'] = check_device(
                    torch.ones_like(cond['bnd'][:, 0]) * cond['bval']).to(dtype)
            elif callable(cond['bval']):
                cond['bval'] = check_device(cond['bval'](cond['bnd'])).to(dtype)

        return self.conditions_lst


class Equation():
    """class for adding eqution.
    """

    def __init__(self):
        self.equation_lst = []

    def add(self, eq: dict):
        """ add equation

        Args:
            eq (dict): equation in operator form.
        """
        self.equation_lst.append(eq)








<|MERGE_RESOLUTION|>--- conflicted
+++ resolved
@@ -80,11 +80,6 @@
         var_lst = list(self.variable_dict.values())
         var_lst = [i.cpu() for i in var_lst]
 
-<<<<<<< HEAD
-        grid = None
-
-=======
->>>>>>> 9159c802
         if mode in ('autograd', 'NN'):
             if len(self.variable_dict) == 1:
                 grid = check_device(var_lst[0].reshape(-1, 1))
@@ -111,11 +106,7 @@
             grid = np.meshgrid(*var_lst, indexing='ij')
             grid = check_device(torch.tensor(grid.cpu().numpy()))
 
-<<<<<<< HEAD
-        grid = check_device(torch.tensor(np.array(grid)))
-=======
         grid = check_device(torch.tensor(grid.cpu().numpy()))
->>>>>>> 9159c802
         return grid
 
 
