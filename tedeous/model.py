--- conflicted
+++ resolved
@@ -94,12 +94,9 @@
                                                    boundary_order=boundary_order).set_strategy(mode)
 
         self.solution_cls = Solution(grid, self.equation_cls, self.net, mode, weak_form,
-<<<<<<< HEAD
                                      lambda_operator, lambda_bound, tol, derivative_points,
                                      batch_size=self.batch_size)
-=======
-                                         lambda_operator, lambda_bound, tol, derivative_points)
->>>>>>> d574422d
+
 
     def _model_save(
         self,
