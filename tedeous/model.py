import torch
import torch.nn.init as init
import torch.nn as nn
import numpy as np
from typing import Union, List
import tempfile
import os
import datetime
import copy
import itertools
import math

from tedeous.data import Domain, Conditions, Equation
from tedeous.input_preprocessing import Operator_bcond_preproc
from tedeous.callbacks.callback_list import CallbackList
from tedeous.solution import Solution
from tedeous.optimizers.optimizer import Optimizer
from tedeous.utils import save_model_nn, save_model_mat
from tedeous.optimizers.closure import Closure
from tedeous.device import device_type

from tedeous.rl_algorithms import DQNAgent
from tedeous.rl_environment import EnvRLOptimizer


def get_state_shape(loss_surface_params):
    min_x, max_x, xnum = loss_surface_params["x_range"]
    min_y, max_y = min_x, max_x
    step_size = (max_x - min_x) / xnum

    x_coords = torch.arange(min_x, max_x + step_size, step_size)
    y_coords = torch.arange(min_y, max_y + step_size, step_size)

    return tuple(torch.meshgrid(x_coords, y_coords)[0].shape)


class Model():
    """class for preprocessing"""

    def __init__(
            self,
            net: Union[torch.nn.Module, torch.Tensor],
            domain: Domain,
            equation: Equation,
            conditions: Conditions,
            batch_size: int = None):
        """
        Args:
            net (Union[torch.nn.Module, torch.Tensor]): neural network or torch.Tensor for mode *mat*
            grid (Domain): object of class Domain
            equation (Equation): object of class Equation
            conditions (Conditions): object of class Conditions
            batch_size (int): size of batch
        """
        self.net = net
        self.domain = domain
        self.equation = equation
        self.conditions = conditions

        self._check = None
        temp_dir = tempfile.gettempdir()
        folder_path = os.path.join(temp_dir, 'tedeous_cache/')
        if os.path.exists(folder_path) and os.path.isdir(folder_path):
            pass
        else:
            os.makedirs(folder_path)
        self._save_dir = folder_path
        self.batch_size = batch_size

    def compile(
            self,
            mode: str,
            lambda_operator: Union[List[float], float],
            lambda_bound: Union[List[float], float],
            normalized_loss_stop: bool = False,
            h: float = 0.001,
            inner_order: str = '1',
            boundary_order: str = '2',
            derivative_points: int = 2,
            weak_form: List[callable] = None,
            tol: float = 0,
            removed_domains: list = None):
        """ Compile model for training process.

        Args:
            mode (str): *mat, NN, autograd*
            lambda_operator (Union[List[float], float]): weight for operator term.
            It can be float for single equation or list of float for system.
            lambda_bound (Union[List[float], float]): weight for boundary term.
            It can be float for all types of boundary cond-ns or list of float for every condition type.
            normalized_loss_stop (bool, optional): loss with lambdas=1. Defaults to False.
            h (float, optional): increment for finite-difference scheme only for *NN*. Defaults to 0.001.
            inner_order (str, optional): order of finite-difference scheme *'1', '2'* for inner points.
            Only for *NN*. Defaults to '1'.
            boundary_order (str, optional): order of finite-difference scheme *'1', '2'* for boundary points.
            Only for *NN*. Defaults to '2'.
            derivative_points (int, optional): number of points for finite-difference scheme in *mat* mode.
            if derivative_points=2 the central scheme are used. Defaults to 2.
            weak_form (List[callable], optional): basis function for weak loss. Defaults to None.
            tol (float, optional): tolerance for causual loss. Defaults to 0.
            removed_domains (list): domains to be removed from the grid. Defaults to None.
        """
        self.mode = mode
        self.lambda_bound = lambda_bound
        self.lambda_operator = lambda_operator
        self.normalized_loss_stop = normalized_loss_stop
        self.weak_form = weak_form
        self.removed_domains = removed_domains

        grid = self.domain.build(mode=mode, removed_domains=removed_domains)
        dtype = grid.dtype
        self.net.to(dtype)
        variable_dict = self.domain.variable_dict
        operator = self.equation.equation_lst
        bconds = self.conditions.build(variable_dict)

        self.equation_cls = Operator_bcond_preproc(grid, operator, bconds, h=h, inner_order=inner_order,
                                                   boundary_order=boundary_order).set_strategy(mode)

        if self.batch_size != None:
            if len(grid) < self.batch_size:
                self.batch_size = None

        self.solution_cls = Solution(grid, self.equation_cls, self.net, mode, weak_form,
                                     lambda_operator, lambda_bound, tol, derivative_points,
                                     batch_size=self.batch_size)

    def _model_save(
            self,
            save_model: bool,
            model_name: str):
        """ Model saving.

        Args:
            save_model (bool): save model or not.
            model_name (str): model name.
        """
        if save_model:
            if self.mode == 'mat':
                save_model_mat(self._save_dir,
                               model=self.net,
                               domain=self.domain,
                               name=model_name)
            else:
                save_model_nn(self._save_dir, model=self.net, name=model_name)
    
    def reinit_weights(self, m):
        # Если это линейный слой
        if isinstance(m, nn.Linear):
            # Например, инициализация Ксавьера
            init.xavier_uniform_(m.weight)
            if m.bias is not None:
                init.constant_(m.bias, 0)

    def train(self,
              optimizer: Union[Optimizer, list, dict],
              epochs: int,
              info_string_every: Union[int, None] = None,
              mixed_precision: bool = False,
              save_model: bool = False,
              model_name: Union[str, None] = None,
              callbacks: Union[List, None] = None,
              rl_opt_flag: bool = False,
              models_concat_flag: bool = False,
              n_save_models: int = None,
              equation_params: list = None,
              AE_model_params: dict = None,
              AE_train_params: dict = None,
              loss_surface_params: dict = None,
              n_trajectories: int = 100):
        """ train model.

        Args:
            optimizer (Union[Optimizer, list, dict]): the object of Optimizer class or dict, or list
            epochs (int): number of epoch for training.
            info_string_every (Union[int, None], optional): print loss state after *info_string_every* epoch. Defaults to None.
            mixed_precision (bool, optional): apply mixed precision for calculation. Defaults to False.
            save_model (bool, optional): save resulting model in cache. Defaults to False.
            model_name (Union[str, None], optional): model name. Defaults to None.
            callbacks (Union[List, None], optional): callbacks for training process. Defaults to None.
            rl_opt_flag (bool): use RL optimizer instead default. Defaults to False.
            n_save_models (int): number of points on the loss trajectory. Default to None.
            models_concat_flag (bool): concatenate loss tensors of models (for loss landscape create) or not. Default to False.
            equation_params (list): parameters (grid, domain, equation, boundaries) of experiment. Defaults to None.
            AE_model_params (dict): parameters of autoencoder model. Default to None.
            AE_train_params (dict): parameters of autoencoder train process. Default to None.
            loss_surface_params (dict): parameters of loss surface create. Default to None.
        """

        self.t = 1
        self.saved_models = []
        self.prev_to_current_optimizer_models = []
        self.rl_penalty = 0

        self.stop_training = False
        callbacks = CallbackList(callbacks=callbacks, model=self)
        callbacks.on_train_begin()

        self.net = self.solution_cls.model

        # Initialize min_loss
        self.min_loss, _ = self.solution_cls.evaluate()
        self.cur_loss = self.min_loss

        print('[{}] initial (min) loss is {}'.format(datetime.datetime.now(), self.min_loss.item()))

        def execute_training_phase(epochs, reuse_nncg_flag=False, n_save_models=1):
            if not (models_concat_flag and rl_opt_flag):
                self.saved_models = []

            loss_history = []
            stuck_threshold = 500  # Число эпох без значительного изменения
            min_loss_change = 1e-6
            min_grad_norm = 1e-4

            while self.t < epochs and not self.stop_training:
                callbacks.on_epoch_begin()
                self.optimizer.zero_grad()
                if rl_opt_flag: callbacks.callbacks[0]._stop_dings = 0

<<<<<<< HEAD
                # if rl_opt_flag:
                #     callbacks.callbacks[0]._stop_dings = 0
=======
>>>>>>> d8904cf3

                # this fellow should be in NNCG closure, but since it calls closure many times,
                # it updates several time, which casuses instability

                if optimizer.optimizer == 'NNCG' and \
                        ((self.t - 1) % optimizer.params['precond_update_frequency'] == 0) and not reuse_nncg_flag:
                    grads = self.optimizer.gradient(self.cur_loss)
                    grads = torch.where(grads != grads, torch.zeros_like(grads), grads)
                    print('here t={} and freq={}'.format(self.t - 1, optimizer.params['precond_update_frequency']))
                    self.optimizer.update_preconditioner(grads)

                iter_count = 1 if self.batch_size is None else self.solution_cls.operator.n_batches
                for _ in range(iter_count):  # if batch mod then iter until end of batches else only once
                    if device_type() == 'cuda' and mixed_precision:
                        closure()
                        # loss = self.cur_loss.item() if isinstance(self.cur_loss, torch.Tensor) else self.cur_loss
                        # loss_history.append(loss)
                    else:
                        self.optimizer.step(closure)
                    if optimizer.gamma is not None and self.t % optimizer.decay_every == 0:
                        optimizer.sheduler.step()

                # ERROR: when epochs < n_save_models!!!
                if rl_opt_flag:
                    current_model = copy.deepcopy(self.solution_cls.model)
                    self.saved_models.append(current_model)
                    # self.prev_to_current_optimizer_models.append(current_model)

                loss = self.cur_loss.item() if isinstance(self.cur_loss, torch.Tensor) else self.cur_loss
                loss_history.append(loss)
                callbacks.on_epoch_end()
                self.t += 1

                if info_string_every is not None and self.t % info_string_every == 0:
                    loss = self.cur_loss.item() if isinstance(self.cur_loss, torch.Tensor) else self.cur_loss
                    print(f'[{datetime.datetime.now()}] Step = {self.t}, loss = {loss:.6f}.')
            else:
                loss = self.cur_loss.item() if isinstance(self.cur_loss, torch.Tensor) else self.cur_loss
                print('while loop is over:', self.t, self.stop_training)
                loss_history.append(loss)
                print(f'[{datetime.datetime.now()}] Step = {self.t}, loss = {loss:.6f}.')

            if rl_opt_flag:
                current_model = copy.deepcopy(self.solution_cls.model)
                self.saved_models.append(current_model)
                # self.prev_to_current_optimizer_models.append(current_model)
                # indices_prev_to_current_models = np.linspace(0, len(self.prev_to_current_optimizer_models) - 1, 10,
                #                                              dtype=int)
                # self.prev_to_current_optimizer_models = [self.prev_to_current_optimizer_models[i] for i in
                #                                          indices_prev_to_current_models]
                #
                # loss_value = self.cur_loss.item() if isinstance(self.cur_loss, torch.Tensor) else self.cur_loss
                # loss_history.append(loss_value)

                # if len(self.saved_models) >= n_save_models:
                #     indices_saved_models = np.linspace(0, len(self.saved_models) - 1, 10, dtype=int)
                #     self.saved_models = [self.saved_models[i] for i in indices_saved_models]
                # else:
                #     print("Using prev optimizer models")
                #     self.saved_models = self.prev_to_current_optimizer_models

                loss_history = loss_history[-stuck_threshold:]
                delta_loss = max(loss_history) - min(loss_history)

                # if optimizer.optimizer in ('PSO', 'CSO'):
                #     grad_norm = torch.norm(torch.mean(self.optimizer.grads_swarm, dim=0)).item()
                #     # grad_norm = torch.norm(self.optimizer.gradient(self.cur_loss)).item()  # здесь ошибка
                # else:
                #     grad_norm = 0.
                #     for param in self.net.parameters():
                #         if param.grad is not None:
                #             grad_norm += param.grad.norm().item()

                # if delta_loss < min_loss_change or grad_norm < min_grad_norm:
                #     print(f"\nLocal min!!!\nLoss: {delta_loss}, grad norm: {grad_norm}")
                #     self.rl_penalty = -1
                if delta_loss < min_loss_change:
                    print(f"\nLocal min!!!\nLoss: {delta_loss}")
                    self.rl_penalty = -1

                if loss_history[-1] != loss_history[-1]:
                    self.rl_penalty = -1

                indices_saved_models = np.linspace(0, len(self.saved_models) - 1, n_save_models, dtype=int)
                self.saved_models = [self.saved_models[i] for i in indices_saved_models]

                return loss_history[-1], self.saved_models

        if rl_opt_flag:
            env = EnvRLOptimizer(optimizer,
                                 equation_params=equation_params,
                                 callbacks=callbacks,
                                 AE_model_params=AE_model_params,
                                 AE_train_params=AE_train_params,
                                 loss_surface_params=loss_surface_params,
                                 n_save_models=n_save_models)

            # These objects must be created after the first optimizer is started
            n_observation = env.observation_space
            # state_dim = np.prod(env.observation_space.shape)
            n_action = env.action_space

            rl_buffer_size = 1024  # ????
            rl_batch_size = 128

            rl_agent = DQNAgent(n_observation, n_action,
                                memory_size=rl_buffer_size, device=device_type(), batch_size=rl_batch_size)

            # Optimization of the RL algorithm is implemented in the file rl_algorithms
            optimizers = optimizer.copy()

            state_shape = get_state_shape(loss_surface_params)

            # # state = torch init -> AE_model
            # state = torch.zeros(state_shape)
            # total_reward = 0
            # optimizers_history = []
            done = None
            idx_traj = 0
            n_trajectories = 1000
            loss_prev = 0

            while n_trajectories - idx_traj > 0:
                print('\n############################################################################' +
                      f'\nStarting trajectory {idx_traj + 1}/{n_trajectories} with a new initial point.')

                self.net = self.solution_cls.model
                # Применяем к каждому слою сети:
                self.net.apply(self.reinit_weights)

                self.solution_cls._model_change(self.net)
                self.t = 1

                # state = torch init -> AE_model
                total_reward = 0
                optimizers_history = []
                state = torch.zeros(state_shape)
                for m in self.net.modules():
                    if isinstance(m, torch.nn.Linear):
                        torch.nn.init.xavier_normal_(m.weight)
                        torch.nn.init.zeros_(m.bias)

                for i in itertools.count():
                    action_raw = rl_agent.select_action(state)
                    print(f"\naction_raw = {action_raw}")
                    i_optim, i_loss, i_epochs = action_raw
                    action = {
                        'type': optimizers['type'][i_optim],
                        'params': {'lr': optimizers['params'][i_loss]},
                        'epochs': optimizers['epochs'][i_epochs]
                    }

                    reuse_nncg_flag = action["type"] == 'NNCG' if i > 0 else False

                    optimizer = Optimizer(action['type'], action['params'])
                    self.optimizer = optimizer.optimizer_choice(self.mode, self.net)
                    closure = Closure(mixed_precision, self, reuse_nncg_flag=reuse_nncg_flag).get_closure(
                        optimizer.optimizer)
                    self.t = 1

                    print('\n===========================================================================\n' +
                          f'\nRL agent training: step {i + 1}.'
                          f'\nTime: {datetime.datetime.now()}.'
                          f'\nUsing optimizer: {action["type"]} for {action["epochs"]} epochs.'
                          f'\nTotal Reward = {total_reward}.\n')

                    loss, solver_models = execute_training_phase(
                        action["epochs"],
                        reuse_nncg_flag=reuse_nncg_flag,
                        n_save_models=n_save_models
                    )
                    if loss!=loss:
                        self.rl_penalty = 0
                        break

                    env.rl_penalty = self.rl_penalty

                    if solver_models is None:
                        print("Solver models are None!!!")

                    if len(solver_models) < n_save_models:
                        print(f"Current number of solver models: {len(solver_models)}. "
                              f"\nRight number = {n_save_models}")

                    env.solver_models = solver_models
                    env.current_loss = loss

                    optimizers_history.append(action["type"])
                    print(f'\nPassed optimizer {action["type"]}.')

                    # input weights (for generate state) and loss (for calculate reward) to step method
                    # first getting current models and current losses
                    next_state, reward, done, _ = env.step()
                    reward = loss_prev - loss

                    if done == 1:
                        reward += 100
                    elif done == 0:
                        reward -= 0.01 * i
                    elif done == -1:
                        reward = -100
                    loss_prev = loss

                    if i != 0:
                        rl_agent.push_memory((state, next_state, action_raw, reward))
                    else:
                        rl_agent.steps_done -= 1

                    if rl_agent.replay_buffer.__len__() == rl_buffer_size:
                        rl_agent.optim_()

                    state = next_state
                    total_reward += reward

                    print(f'\nCurrent reward after {action["type"]} optimizer: {reward}.\n'
                          f'Total reward after using {", ".join(optimizers_history)} '
                          f'{"optimizers" if len(optimizers_history) > 1 else "optimizer"}: {total_reward}.\n')

                    callbacks.callbacks[1].save_every = self.t
                    env.render()

                    if done == 1:
                        break
                    elif done == 0:
                        continue
                    elif done == -1:
                        self.rl_penalty = 0
                        break
                if done == 1:
                    idx_traj += 1
            self.net = self.rl_agent.model

        elif isinstance(optimizer, list) and not rl_opt_flag:
            optimizers_chain = optimizer.copy()
            for optimizer in optimizers_chain:
                opt_name = optimizer['name']
                opt_params = optimizer['params']
                opt_epochs = optimizer['epochs']
                optimizer = Optimizer(opt_name, opt_params)
                self.optimizer = optimizer.optimizer_choice(self.mode, self.solution_cls.model)

                reuse_nncg_flag = opt_name == 'NNCG'
                closure = Closure(mixed_precision, self, reuse_nncg_flag=reuse_nncg_flag).get_closure(
                    optimizer.optimizer)
                self.t = 1

                print(f'\n[{datetime.datetime.now()}] Using optimizer: {opt_name} for {opt_epochs} epochs.')
                execute_training_phase(opt_epochs, reuse_nncg_flag=reuse_nncg_flag)
                print(f'[{datetime.datetime.now()}] Finished optimizer {opt_name}.')

        elif isinstance(optimizer, dict):
            optimizers_chain = optimizer.copy()
            for opt_name, opt_params in optimizers_chain.items():
                opt_param = opt_params[0]
                opt_epochs = opt_params[1]
                optimizer = Optimizer(opt_name, opt_param)
                self.optimizer = optimizer.optimizer_choice(self.mode, self.solution_cls.model)

                reuse_nncg_flag = opt_name == 'NNCG'
                closure = Closure(mixed_precision, self, reuse_nncg_flag=reuse_nncg_flag).get_closure(
                    optimizer.optimizer)
                self.t = 1

                print(f'\n[{datetime.datetime.now()}] Using optimizer: {opt_name} for {opt_epochs} epochs.')
                execute_training_phase(opt_epochs, reuse_nncg_flag=reuse_nncg_flag)
                print(f'[{datetime.datetime.now()}] Finished optimizer {opt_name}.')

        elif isinstance(optimizer, Optimizer):
            self.optimizer = optimizer.optimizer_choice(self.mode, self.solution_cls.model)
            closure = Closure(mixed_precision, self).get_closure(optimizer.optimizer)
            execute_training_phase(epochs)

        callbacks.on_train_end()

        self._model_save(save_model, model_name)<|MERGE_RESOLUTION|>--- conflicted
+++ resolved
@@ -216,13 +216,7 @@
             while self.t < epochs and not self.stop_training:
                 callbacks.on_epoch_begin()
                 self.optimizer.zero_grad()
-                if rl_opt_flag: callbacks.callbacks[0]._stop_dings = 0
-
-<<<<<<< HEAD
-                # if rl_opt_flag:
-                #     callbacks.callbacks[0]._stop_dings = 0
-=======
->>>>>>> d8904cf3
+
 
                 # this fellow should be in NNCG closure, but since it calls closure many times,
                 # it updates several time, which casuses instability
@@ -296,14 +290,8 @@
                 #         if param.grad is not None:
                 #             grad_norm += param.grad.norm().item()
 
-                # if delta_loss < min_loss_change or grad_norm < min_grad_norm:
-                #     print(f"\nLocal min!!!\nLoss: {delta_loss}, grad norm: {grad_norm}")
-                #     self.rl_penalty = -1
                 if delta_loss < min_loss_change:
                     print(f"\nLocal min!!!\nLoss: {delta_loss}")
-                    self.rl_penalty = -1
-
-                if loss_history[-1] != loss_history[-1]:
                     self.rl_penalty = -1
 
                 indices_saved_models = np.linspace(0, len(self.saved_models) - 1, n_save_models, dtype=int)
@@ -325,8 +313,8 @@
             # state_dim = np.prod(env.observation_space.shape)
             n_action = env.action_space
 
-            rl_buffer_size = 1024  # ????
-            rl_batch_size = 128
+            rl_buffer_size = 64  # ????
+            rl_batch_size = 16
 
             rl_agent = DQNAgent(n_observation, n_action,
                                 memory_size=rl_buffer_size, device=device_type(), batch_size=rl_batch_size)
@@ -360,10 +348,6 @@
                 total_reward = 0
                 optimizers_history = []
                 state = torch.zeros(state_shape)
-                for m in self.net.modules():
-                    if isinstance(m, torch.nn.Linear):
-                        torch.nn.init.xavier_normal_(m.weight)
-                        torch.nn.init.zeros_(m.bias)
 
                 for i in itertools.count():
                     action_raw = rl_agent.select_action(state)
