--- conflicted
+++ resolved
@@ -97,13 +97,8 @@
                                                    boundary_order=boundary_order).set_strategy(mode)
 
         if self.batch_size != None:
-<<<<<<< HEAD
-            if len(grid) < self.batch_size:
-                self.batch_size = None
-=======
             if len(grid)<self.batch_size:
                 self.batch_size=None
->>>>>>> 9159c802
 
         self.solution_cls = Solution(grid, self.equation_cls, self.net, mode, weak_form,
                                      lambda_operator, lambda_bound, tol, derivative_points,
@@ -173,11 +168,7 @@
             self.optimizer.zero_grad()
 
             # this fellow should be in NNCG closure, but since it calls closure many times, it updates several time, which casuses instability
-<<<<<<< HEAD
-            if optimizer.optimizer == 'NNCG' and ((self.t - 1) % optimizer.params['precond_update_frequency'] == 0):
-=======
             if optimizer.optimizer == 'NNCG' and ((self.t-1) % optimizer.params['precond_update_frequency'] == 0):
->>>>>>> 9159c802
                 grads = self.optimizer.gradient(self.cur_loss)
                 grads = torch.where(grads != grads, torch.zeros_like(grads), grads)
                 self.optimizer.update_preconditioner(grads)
