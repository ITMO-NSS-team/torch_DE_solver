--- conflicted
+++ resolved
@@ -139,12 +139,8 @@
         self.callbacks.callbacks[1].save_every = 0.1
 
         # Plotting loss landscape
-<<<<<<< HEAD
-        # self.plot_loss_surface.plotting_equation_loss_surface(*self.equation_params)
-=======
         if self.rl_penalty != -1:
             self.plot_loss_surface.plotting_equation_loss_surface(*self.equation_params)
->>>>>>> f0d6b103
 
     def close(self):
         plt.close('all')