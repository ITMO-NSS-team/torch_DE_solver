import torch
from abc import ABC
from typing import Union, Any
from tedeous.optimizers.pso import PSO
from tedeous.optimizers.ngd import NGD
from tedeous.optimizers.CSO import CSO
from tedeous.optimizers.nys_newton_cg import NysNewtonCG
from torch.optim.lr_scheduler import ExponentialLR, CosineAnnealingWarmRestarts


class Optimizer():
    def __init__(
            self,
            optimizer: Union[str, dict],
            params: dict,
            gamma: Union[float, None] = None,
            decay_every: Union[int, None] = None,
            cosine_scheduler_patience: Union[float, None] = None):
        self.optimizer = optimizer
        self.params = params
        self.gamma = gamma
        self.decay_every = decay_every
        self.cosine_scheduler_patience = cosine_scheduler_patience

    def optimizer_choice(
        self,
        mode,
        model) -> \
            Union[torch.optim.Adam, torch.optim.SGD, torch.optim.LBFGS, PSO, CSO, NysNewtonCG]:
        """ Setting optimizer. If optimizer is string type, it will get default settings,
            or it may be custom optimizer defined by user.

        Args:
           optimizer: optimizer choice (Adam, SGD, LBFGS, PSO).
           learning_rate: determines the step size at each iteration
           while moving toward a minimum of a loss function.

        Returns:
            optimzer: ready optimizer.
        """

        torch_optim = None

        if self.optimizer == 'Adam':
            torch_optim = torch.optim.Adam
        if self.optimizer == 'AdamW':
            torch_optim = torch.optim.AdamW
        elif self.optimizer == 'SGD':
            torch_optim = torch.optim.SGD
        elif self.optimizer == 'LBFGS':
            torch_optim = torch.optim.LBFGS
        elif self.optimizer == 'NNCG':
            torch_optim = NysNewtonCG
        elif self.optimizer == 'PSO':
            torch_optim = PSO
        elif self.optimizer == 'NGD':
            torch_optim = NGD
        elif self.optimizer == 'CSO':
            torch_optim = CSO
        elif self.optimizer == 'RMSprop':
            torch_optim = torch.optim.RMSprop

        if mode in ('NN', 'autograd'):
            optimizer = torch_optim(model.parameters(), **self.params)
        elif mode == 'mat':
            optimizer = torch_optim([model.requires_grad_()], **self.params)
        
        if self.gamma is not None:
            self.scheduler = ExponentialLR(optimizer, gamma=self.gamma)

        if self.cosine_scheduler_patience is not None:
            self.scheduler = CosineAnnealingWarmRestarts(optimizer, self.cosine_scheduler_patience)

<<<<<<< HEAD
        return optimizer
=======
        return optimizer
>>>>>>> 4c82231b
<|MERGE_RESOLUTION|>--- conflicted
+++ resolved
@@ -5,6 +5,7 @@
 from tedeous.optimizers.ngd import NGD
 from tedeous.optimizers.CSO import CSO
 from tedeous.optimizers.nys_newton_cg import NysNewtonCG
+from torch.optim.lr_scheduler import ExponentialLR, CosineAnnealingWarmRestarts
 from torch.optim.lr_scheduler import ExponentialLR, CosineAnnealingWarmRestarts
 
 
@@ -20,6 +21,7 @@
         self.params = params
         self.gamma = gamma
         self.decay_every = decay_every
+        self.cosine_scheduler_patience = cosine_scheduler_patience
         self.cosine_scheduler_patience = cosine_scheduler_patience
 
     def optimizer_choice(
@@ -41,8 +43,12 @@
 
         torch_optim = None
 
+        torch_optim = None
+
         if self.optimizer == 'Adam':
             torch_optim = torch.optim.Adam
+        if self.optimizer == 'AdamW':
+            torch_optim = torch.optim.AdamW
         if self.optimizer == 'AdamW':
             torch_optim = torch.optim.AdamW
         elif self.optimizer == 'SGD':
@@ -59,6 +65,8 @@
             torch_optim = CSO
         elif self.optimizer == 'RMSprop':
             torch_optim = torch.optim.RMSprop
+        elif self.optimizer == 'RMSprop':
+            torch_optim = torch.optim.RMSprop
 
         if mode in ('NN', 'autograd'):
             optimizer = torch_optim(model.parameters(), **self.params)
@@ -71,8 +79,7 @@
         if self.cosine_scheduler_patience is not None:
             self.scheduler = CosineAnnealingWarmRestarts(optimizer, self.cosine_scheduler_patience)
 
-<<<<<<< HEAD
+        if self.cosine_scheduler_patience is not None:
+            self.scheduler = CosineAnnealingWarmRestarts(optimizer, self.cosine_scheduler_patience)
+
         return optimizer
-=======
-        return optimizer
->>>>>>> 4c82231b
