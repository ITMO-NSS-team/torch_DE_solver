# -*- coding: utf-8 -*-
"""
Created on Mon May 31 12:33:44 2021

@author: user
"""

import torch
import numpy as np
import os
import sys
import time

os.environ['KMP_DUPLICATE_LIB_OK'] = 'TRUE'
sys.path.append(os.path.abspath(os.path.join(os.path.dirname(__file__), '..')))

from tedeous.data import Domain, Conditions, Equation
from tedeous.model import Model

from tedeous.callbacks import early_stopping, plot, cache
from tedeous.optimizers.optimizer import Optimizer
from tedeous.device import solver_device
from tedeous.models import mat_model
import wandb
wandb.login()

run = wandb.init(
    # Set the wandb entity where your project will be logged (generally your team name).
    # Set the wandb project where this run will be logged.
    project="rlpinn",
    # Track hyperparameters and run metadata.
    config={
        "param": "v_1",
        "reward_function": "v_1",
        "buffer_size": 1024,
        "batch_size": 128,
        "type_buffer": "partly_minus_butch_size"
    },
)

# solver_device('cuda')
solver_device('cpu')
# torch.set_default_device("cpu")
# torch.set_default_device('mps:0')


def exact_func(grid, a=4):
    x, t = grid[:, 0], grid[:, 1]
    sln = torch.sin(np.pi * x) * torch.cos(2 * np.pi * t) + \
          0.5 * torch.sin(a * np.pi * x) * torch.cos(2 * a * np.pi * t)
    return sln


def wave_1d_basic_experiment(grid_res):
    exp_dict_list = []

    x_min, x_max = 0, 1
    t_max = 1

    domain = Domain()
    domain.variable('x', [x_min, x_max], grid_res)
    domain.variable('t', [0, t_max], grid_res)

    x = domain.variable_dict['x']
    t = domain.variable_dict['t']

    boundaries = Conditions()

    # Initial conditions ###############################################################################################

    init_func = torch.sin(torch.pi * x) * torch.sin(4 * torch.pi * x) / 2

    # u(x, 0) = f_init(x, 0)
    boundaries.dirichlet({'x': [x_min, x_max], 't': 0}, value=exact_func)

    # u_t(x, 0) = 0
    bop = {
        'du/dt':
            {
                'coeff': 1,
                'term': [1],
                'pow': 1,
                'var': 0
            }
    }
    boundaries.operator({'x': [x_min, x_max], 't': 0}, operator=bop, value=0)

    # Boundary conditions ##############################################################################################

    bnd_func = torch.sin(torch.pi * x) * torch.cos(2 * torch.pi * t) + \
               torch.sin(4 * torch.pi * x) / 2 * torch.cos(8 * torch.pi * t)

    # u(0, t) = f_bnd(x, t)
    boundaries.dirichlet({'x': x_min, 't': [0, t_max]}, value=exact_func)

    # u(1, t) = f_bnd(x, t)
    boundaries.dirichlet({'x': x_max, 't': [0, t_max]}, value=exact_func)

    equation = Equation()

    # Operator: d2u/dt2 - 4 * d2u/dx2 = 0

    wave_eq = {
        'd2u/dt2**1':
            {
                'coeff': 1,
                'd2u/dt2': [1, 1],
                'pow': 1
            },
        '-C*d2u/dx2**1':
            {
                'coeff': -4,
                'd2u/dx2': [0, 0],
                'pow': 1
            }
    }

    equation.add(wave_eq)

    neurons = 32

    # net = torch.nn.Sequential(
    #     torch.nn.Linear(2, neurons),
    #     torch.nn.Tanh(),
    #     torch.nn.Linear(neurons, neurons),
    #     torch.nn.Tanh(),
    #     torch.nn.Linear(neurons, neurons),
    #     torch.nn.Tanh(),
    #     torch.nn.Linear(neurons, neurons),
    #     torch.nn.Tanh(),
    #     torch.nn.Linear(neurons, 1)
    # )

    net = torch.nn.Sequential(
        torch.nn.Linear(2, neurons),
        torch.nn.Tanh(),
        torch.nn.Linear(neurons, neurons),
        torch.nn.Tanh(),
        torch.nn.Linear(neurons, 1)
    )

    for m in net.modules():
        if isinstance(m, torch.nn.Linear):
            torch.nn.init.xavier_normal_(m.weight)
            torch.nn.init.zeros_(m.bias)

    model_layers = [2, neurons, neurons, 1]

    start = time.time()

    # net = mat_model(domain, equation)

    grid = domain.build('autograd')
    grid_test = torch.cartesian_prod(torch.linspace(0, 1, 100), torch.linspace(0, 1, 100))
    u_exact_test = exact_func(grid_test).reshape(-1)

    equation_params = [u_exact_test, grid_test, grid, domain, equation, boundaries, model_layers]

    model = Model(net, *equation_params[3:-1])

    model.compile('autograd', lambda_operator=1, lambda_bound=100)

    img_dir = os.path.join(os.path.dirname(__file__), 'wave_1d_basic_img')

    # cb_cache = cache.Cache(cache_verbose=True, model_randomize_parameter=1e-4)

    cb_es = early_stopping.EarlyStopping(eps=1e-6,
                                         loss_window=100,
                                         no_improvement_patience=100,
                                         patience=1000,
                                         randomize_parameter=1e-3,
                                         info_string_every=10)

    cb_plots = plot.Plots(save_every=None,
                          print_every=None,
                          img_dir=img_dir,
                          scatter_flag=False
                          )

    # RL wrapper integration ###########################################################################################

    # The wrapper should be inside the model.train method
    # We need to change the optimizers inside the RL learning loop and substitute them into the model learning loop
    # We can change optimizers only inside model.train and inside the RL loop
    # Other optimizer replacement configurations (e.g., within the example equation) will cause the training loop to not
    # work correctly due to the update of the model.train method

    # Following parameters must be entered into the model
    # these parameters took from /landscape_visualization_origin/_aux/plot_loss_surface.py file:

    # optimizer = {
    #     'CSO': ({"lr": 1e-3}, 30),
    #     'Adam': ({"lr": 1e-4}, 70),
    #     'LBFGS': ({"lr": 1,
    #                "max_iter": 20,
    #                "max_eval": None,
    #                "tolerance_grad": 1e-05,
    #                "tolerance_change": 1e-07,
    #                "history_size": 50,
    #                "line_search_fn": "strong_wolfe"}, 50),
    #     # 'NGD': ({'grid_steps_number': 20}, 30),
    #     'NNCG': ({"mu": 1e-1,
    #               "lr": 1,
    #               "rank": 10,
    #               "line_search_fn": "armijo",
    #               "precond_update_frequency": 20,
    #               "eigencdecomp_shift_attepmt_count": 10,
    #               # 'cg_max_iters': 1000,
    #               "verbose": False}, 50)
    # }

    # version 1 (right) - wrapper in model.train method ################################################################

    # optimizer = [
    #     {
    #         "name": "CSO",
    #         "params": {"lr": 5e-4},
    #         "epochs": 100
    #     },
    #     {
    #         "name": "Adam",
    #         "params": {"lr": 1e-4},
    #         "epochs": 1000
    #     },
    #     {
    #         "name": "LBFGS",
    #         "params": {
    #             "lr": 1,
    #             "max_iter": 20,
    #             "max_eval": None,
    #             "tolerance_grad": 1e-05,
    #             "tolerance_change": 1e-07,
    #             "history_size": 50,
    #             "line_search_fn": "strong_wolfe"
    #         }, "epochs": 100
    #     },
    #     {
    #         "name": "NNCG",
    #         "params": {
    #             "mu": 1e-1,
    #             "lr": 1,
    #             "rank": 10,
    #             "line_search_fn": "armijo",
    #             "precond_update_frequency": 20,
    #             "eigencdecomp_shift_attepmt_count": 10,
    #             # 'cg_max_iters': 1000,
    #             "verbose": False},
    #         "epochs": 50
    #     }
    # ]

    optimizer = {
<<<<<<< HEAD
        "type": ['Adam', 'RAdam', 'AdamW', 'LBFGS', 'PSO', 'CSO', 'RMSprop'],
        "params": [0.1, 0.01, 0.001, 0.001],
        "epochs": [10, 100, 1000]
=======
        "type": ['RAdam', 'Adam', 'LBFGS', 'PSO', 'CSO', 'RMSprop'],
        "params": [0.1, 0.01, 0.001, 0.0001],
        "epochs": [100, 500, 1000]
>>>>>>> d8904cf3
    }

    # optimizer = Optimizer('Adam', {'lr': 1e-4})

    AE_model_params = {
        "mode": "NN",
        "num_of_layers": 3,
        "layers_AE": [
            991,
            125,
            15
        ],
        "num_models": None,
        "from_last": False,
        "prefix": "model-",
        "every_nth": 1,
        "grid_step": 0.1,
        "d_max_latent": 2,
        "anchor_mode": "circle",
        "rec_weight": 10000.0,
        "anchor_weight": 0.0,
        "lastzero_weight": 0.0,
        "polars_weight": 0.0,
        "wellspacedtrajectory_weight": 0.0,
        "gridscaling_weight": 0.0,
        "device": "cpu"
    }

    AE_train_params = {
        "first_RL_epoch_AE_params": {
            "epochs": 10000,
            "patience_scheduler": 4000,
            "cosine_scheduler_patience": 1200,
        },
        "other_RL_epoch_AE_params": {
            "epochs": 20000,
            "patience_scheduler": 4000,
            "cosine_scheduler_patience": 1200,
        },
        "batch_size": 32,
        "every_epoch": 100,
        "learning_rate": 5e-4,
        "resume": True,
        "finetune_AE_model": False
    }

    loss_surface_params = {
        "loss_type": "loss_total",
        "every_nth": 1,
        "num_of_layers": 3,
        "layers_AE": [
            991,
            125,
            15
        ],
        "batch_size": 32,
        "num_models": None,
        "from_last": False,
        "prefix": "model-",
        "loss_name": "loss_total",
        "x_range": [-1.25, 1.25, 25],
        "vmax": -1.0,
        "vmin": -1.0,
        "vlevel": 30.0,
        "key_models": None,
        "key_modelnames": None,
        "density_type": "CKA",
        "density_p": 2,
        "density_vmax": -1,
        "density_vmin": -1,
        "colorFromGridOnly": True,
        "img_dir": img_dir
    }

    n_save_models = 10
    n_trajectories = 5

    model.train(optimizer,
                5e5,
                save_model=True,
                callbacks=[cb_es, cb_plots],
                rl_opt_flag=True,
                models_concat_flag=False,
                equation_params=equation_params,
                AE_model_params=AE_model_params,
                AE_train_params=AE_train_params,
                loss_surface_params=loss_surface_params,
                n_save_models=n_save_models,
                n_trajectories=n_trajectories)

    end = time.time()

    grid = domain.build('NN').to('cuda')
    net = net.to('cuda')

    error_rmse = torch.sqrt(torch.mean((exact_func(grid).reshape(-1, 1) - net(grid)) ** 2))

    exp_dict_list.append({
        'grid_res': grid_res,
        'time': end - start,
        'RMSE': error_rmse.detach().cpu().numpy(),
        'type': 'wave_1d_basic',
        'cache': True
    })

    print('Time taken {}= {}'.format(grid_res, end - start))
    print('RMSE {}= {}'.format(grid_res, error_rmse))

    return exp_dict_list


nruns = 10

exp_dict_list = []

for grid_res in range(50, 501, 50):
    for _ in range(nruns):
        exp_dict_list.append(wave_1d_basic_experiment(grid_res))

import pandas as pd

exp_dict_list_flatten = [item for sublist in exp_dict_list for item in sublist]
df = pd.DataFrame(exp_dict_list_flatten)
df.to_csv('examples/benchmarking_data/wave_1d_basic_experiment_physical_50_500_cache={}.csv'.format(str(True)))<|MERGE_RESOLUTION|>--- conflicted
+++ resolved
@@ -250,15 +250,9 @@
     # ]
 
     optimizer = {
-<<<<<<< HEAD
         "type": ['Adam', 'RAdam', 'AdamW', 'LBFGS', 'PSO', 'CSO', 'RMSprop'],
         "params": [0.1, 0.01, 0.001, 0.001],
         "epochs": [10, 100, 1000]
-=======
-        "type": ['RAdam', 'Adam', 'LBFGS', 'PSO', 'CSO', 'RMSprop'],
-        "params": [0.1, 0.01, 0.001, 0.0001],
-        "epochs": [100, 500, 1000]
->>>>>>> d8904cf3
     }
 
     # optimizer = Optimizer('Adam', {'lr': 1e-4})
