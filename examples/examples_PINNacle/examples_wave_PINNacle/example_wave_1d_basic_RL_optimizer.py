--- conflicted
+++ resolved
@@ -268,13 +268,8 @@
     AE_train_params = {
         "first_RL_epoch_AE_params": {
             "epochs": 10000,
-<<<<<<< HEAD
             "patience_scheduler": 4000,
             "cosine_scheduler_patience": 1200,
-=======
-            "patience_scheduler": 5000,
-            "cosine_scheduler_patience": 5000,
->>>>>>> f0d6b103
         },
         "other_RL_epoch_AE_params": {
             "epochs": 20000,
