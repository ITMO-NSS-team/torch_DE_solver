#!/usr/bin/env python3
# -*- coding: utf-8 -*-
from pathlib import Path
from typing import List

import setuptools

# The directory containing this file
HERE = Path(__file__).parent.resolve()

# The text of the README file
NAME = 'TEDEouS'

version_info = {}
with open('./tedeous/version.py') as fp:
    exec(fp.read(), version_info)
VERSION = version_info['__version__']

AUTHOR = 'AH and NSS Lab'
SHORT_DESCRIPTION = 'TEDEouS - Torch Exhaustive Differential Equations Solver. Differential equation solver, based on pytorch library'
README = Path(HERE, 'README.rst').read_text(encoding='utf-8')
<<<<<<< HEAD
URL = 'https://github.com/aimclub/FEDOT'
=======
URL = 'https://github.com/ITMO-NSS-team/torch_DE_solver'
>>>>>>> 94820b88
REQUIRES_PYTHON = '>=3.8'
LICENSE = 'MIT License'


def _readlines(*names: str, **kwargs) -> List[str]:
    encoding = kwargs.get('encoding', 'utf-8')
    lines = Path(__file__).parent.joinpath(*names).read_text(encoding=encoding).splitlines()
    return list(map(str.strip, lines))


def _extract_requirements(file_name: str):
    return [line for line in _readlines(file_name) if line and not line.startswith('#')]


def _get_requirements(req_name: str):
    requirements = _extract_requirements(req_name)
    return requirements


setuptools.setup(
    name=NAME,
    version=VERSION,
    author=AUTHOR,
    author_email='itmo.nss.team@gmail.com',
    description=SHORT_DESCRIPTION,
    long_description=README,
    long_description_content_type='text/x-rst',
    url=URL,
    python_requires=REQUIRES_PYTHON,
    license=LICENSE,
    packages=setuptools.find_packages(exclude=['test*']),
    include_package_data=True,
    install_requires=_get_requirements('requirements.txt'),
<<<<<<< HEAD
    extras_require={
        key: _get_requirements(Path('other_requirements', f'{key}.txt'))
        for key in ('docs', 'examples', 'extra', 'profilers')
    },
=======
    #extras_require={
     #   key: _get_requirements(Path('other_requirements', f'{key}.txt'))
     #   for key in ('docs', 'examples', 'extra', 'profilers')
    #},
>>>>>>> 94820b88
    classifiers=[
        'Development Status :: 3 - Alpha',
        'Programming Language :: Python :: 3',
        'License :: OSI Approved :: MIT License',
        'Operating System :: OS Independent',
        'Programming Language :: Python :: 3.8',
        'Programming Language :: Python :: 3.9',
        'Programming Language :: Python :: 3.10',
    ],
)<|MERGE_RESOLUTION|>--- conflicted
+++ resolved
@@ -19,11 +19,7 @@
 AUTHOR = 'AH and NSS Lab'
 SHORT_DESCRIPTION = 'TEDEouS - Torch Exhaustive Differential Equations Solver. Differential equation solver, based on pytorch library'
 README = Path(HERE, 'README.rst').read_text(encoding='utf-8')
-<<<<<<< HEAD
-URL = 'https://github.com/aimclub/FEDOT'
-=======
 URL = 'https://github.com/ITMO-NSS-team/torch_DE_solver'
->>>>>>> 94820b88
 REQUIRES_PYTHON = '>=3.8'
 LICENSE = 'MIT License'
 
@@ -57,17 +53,10 @@
     packages=setuptools.find_packages(exclude=['test*']),
     include_package_data=True,
     install_requires=_get_requirements('requirements.txt'),
-<<<<<<< HEAD
-    extras_require={
-        key: _get_requirements(Path('other_requirements', f'{key}.txt'))
-        for key in ('docs', 'examples', 'extra', 'profilers')
-    },
-=======
     #extras_require={
      #   key: _get_requirements(Path('other_requirements', f'{key}.txt'))
      #   for key in ('docs', 'examples', 'extra', 'profilers')
     #},
->>>>>>> 94820b88
     classifiers=[
         'Development Status :: 3 - Alpha',
         'Programming Language :: Python :: 3',
